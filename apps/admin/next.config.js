/** @type {import('next').NextConfig} */
const nextConfig = {
  reactStrictMode: true,
  images: {
    domains: ['localhost', 'i.ytimg.com'], // Added YouTube thumbnails
  },
  // Disable powered by header for security
  poweredByHeader: false,
  // Compress responses
  compress: true,
  // Server Actions are enabled by default in Next.js 14+
  eslint: {
    // Skip ESLint during production builds since it's a devDependency
    ignoreDuringBuilds: true
  },
<<<<<<< HEAD
  // Ensure static files are served correctly
  generateBuildId: async () => {
    // Use a consistent build ID to help with caching
    return 'coachmeld-admin-build'
  },
=======
  // Force production optimization
  swcMinify: true,
>>>>>>> 22b4b993
}

module.exports = nextConfig<|MERGE_RESOLUTION|>--- conflicted
+++ resolved
@@ -13,16 +13,13 @@
     // Skip ESLint during production builds since it's a devDependency
     ignoreDuringBuilds: true
   },
-<<<<<<< HEAD
+  // Force production optimization
+  swcMinify: true,
   // Ensure static files are served correctly
   generateBuildId: async () => {
     // Use a consistent build ID to help with caching
     return 'coachmeld-admin-build'
   },
-=======
-  // Force production optimization
-  swcMinify: true,
->>>>>>> 22b4b993
 }
 
 module.exports = nextConfig